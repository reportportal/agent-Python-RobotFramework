import pytest
from six.moves import mock

from robotframework_reportportal.listener import listener

REPORT_PORTAL_SERVICE = (
    'robotframework_reportportal.service.ReportPortalService')


class TestListener:

    @mock.patch(REPORT_PORTAL_SERVICE)
    def test_code_ref(self, mock_client_init, mock_listener,
                      test_attributes):
        mock_listener.start_test('Test', test_attributes)
        mock_client = mock_client_init.return_value
        assert mock_client.start_test_item.call_count == 1
        args, kwargs = mock_client.start_test_item.call_args
        assert (kwargs['code_ref'] ==
                '{0}:{1}'.format(test_attributes['source'], 'Test'))

    # Robot Framework of versions < 4 does not bypass 'source' attribute on
    # 'start_test' method call
    @mock.patch(REPORT_PORTAL_SERVICE)
    def test_code_ref_robot_3_2_2(self, mock_client_init, mock_listener,
                                  suite_attributes, test_attributes):
        test_attributes = test_attributes.copy()
        del test_attributes['source']
        mock_listener.start_suite('Suite', suite_attributes)
        mock_listener.start_test('Test', test_attributes)
        mock_client = mock_client_init.return_value
        assert mock_client.start_test_item.call_count == 2
        args, kwargs = mock_client.start_test_item.call_args
        assert (kwargs['code_ref'] ==
                '{0}:{1}'.format(suite_attributes['source'], 'Test'))

<<<<<<< HEAD
=======
    @mock.patch(REPORT_PORTAL_SERVICE)
    def test_code_ref_robot_3_2_2_no_source_in_parent(self, mock_client_init,
                                                      mock_listener,
                                                      test_attributes):
        test_attributes = test_attributes.copy()
        del test_attributes['source']
        mock_listener.start_test('Test', test_attributes)
        mock_client = mock_client_init.return_value
        assert mock_client.start_test_item.call_count == 1
        args, kwargs = mock_client.start_test_item.call_args
        assert (kwargs['code_ref'] == '{0}:{1}'.format(None, 'Test'))

>>>>>>> 575cb171
    @mock.patch(REPORT_PORTAL_SERVICE)
    def test_critical_test_failure(self, mock_client_init, mock_listener,
                                   test_attributes):
        mock_listener.start_test('Test', test_attributes)
        test_attributes['status'] = 'FAIL'
        mock_listener.end_test('Test', test_attributes)
        mock_client = mock_client_init.return_value
        assert mock_client.finish_test_item.call_count == 1
        args, kwargs = mock_client.finish_test_item.call_args
        assert kwargs['status'] == 'FAILED'

    @mock.patch(REPORT_PORTAL_SERVICE)
    def test_dynamic_attributes(self, mock_client_init, mock_listener,
                                test_attributes):
        test_attributes['tags'] = ['simple']
        mock_listener.start_test('Test', test_attributes)
        test_attributes['tags'] = ['simple', 'SLID:12345']
        test_attributes['status'] = 'PASS'
        mock_listener.end_test('Test', test_attributes)
        mock_client = mock_client_init.return_value
        assert mock_client.start_test_item.call_count == 1
        assert mock_client.finish_test_item.call_count == 1
        args, kwargs = mock_client.start_test_item.call_args
        assert kwargs['attributes'] == [{'value': 'simple'}]
        args, kwargs = mock_client.finish_test_item.call_args
        assert kwargs['attributes'] == [{'value': 'simple'},
                                        {'key': 'SLID', 'value': '12345'}]

    @mock.patch(REPORT_PORTAL_SERVICE)
    @pytest.mark.parametrize('critical, expected_status', [
        (True, 'FAILED'), ('yes', 'FAILED'), ('no', 'SKIPPED')])
    def test_non_critical_test_skip(
            self, mock_client_init, mock_listener,
            test_attributes, critical, expected_status):
        test_attributes['critical'] = critical
        mock_listener.start_test('Test', test_attributes)
        test_attributes['status'] = 'FAIL'
        mock_listener.end_test('Test', test_attributes)
        mock_client = mock_client_init.return_value
        assert mock_client.finish_test_item.call_count == 1
        args, kwargs = mock_client.finish_test_item.call_args
        assert kwargs['status'] == expected_status

    @mock.patch(REPORT_PORTAL_SERVICE)
    @pytest.mark.parametrize('skipped_issue_value', [True, False])
    def test_skipped_issue_variable_bypass(self, mock_client_init,
                                           mock_variables,
                                           skipped_issue_value):
        mock_variables.skipped_issue = skipped_issue_value
        mock_listener = listener()
        mock_listener._variables = mock_variables
        mock_listener.service
        assert mock_client_init.call_count == 1
        args, kwargs = mock_client_init.call_args
        assert kwargs['is_skipped_an_issue'] == skipped_issue_value

    @mock.patch(REPORT_PORTAL_SERVICE)
    def test_test_case_id(self, mock_client_init, mock_listener,
                          test_attributes):
        test_attributes['tags'] = ['simple', 'test_case_id:12345']
        mock_listener.start_test('Test', test_attributes)
        mock_client = mock_client_init.return_value
        assert mock_client.start_test_item.call_count == 1
        args, kwargs = mock_client.start_test_item.call_args
        assert kwargs['test_case_id'] == '12345'
        assert kwargs['attributes'] == [{'value': 'simple'}]<|MERGE_RESOLUTION|>--- conflicted
+++ resolved
@@ -34,8 +34,6 @@
         assert (kwargs['code_ref'] ==
                 '{0}:{1}'.format(suite_attributes['source'], 'Test'))
 
-<<<<<<< HEAD
-=======
     @mock.patch(REPORT_PORTAL_SERVICE)
     def test_code_ref_robot_3_2_2_no_source_in_parent(self, mock_client_init,
                                                       mock_listener,
@@ -48,7 +46,6 @@
         args, kwargs = mock_client.start_test_item.call_args
         assert (kwargs['code_ref'] == '{0}:{1}'.format(None, 'Test'))
 
->>>>>>> 575cb171
     @mock.patch(REPORT_PORTAL_SERVICE)
     def test_critical_test_failure(self, mock_client_init, mock_listener,
                                    test_attributes):
