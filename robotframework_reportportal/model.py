class Suite(object):
    def __init__(self, attributes):
        super(Suite, self).__init__()
        self.suites = attributes["suites"]
        self.tests = attributes["tests"]
        self.doc = attributes["doc"]
        self.source = attributes["source"]
        self.total_tests = attributes["totaltests"]
        self.longname = attributes["longname"]
        self.robot_id = attributes["id"]
        self.metadata = attributes["metadata"]
        self.status = None
        self.message = None
        self.statistics = None
        if "status" in attributes.keys():
            self.status = attributes["status"]
        if "message" in attributes.keys():
            self.message = attributes["message"]
        if "statistics" in attributes.keys():
            self.statistics = attributes["statistics"]


class Test(object):
    def __init__(self, name=None, attributes=None):
        super(Test, self).__init__()
        self.name = name
        self.critical = attributes["critical"]
        self.template = attributes["template"]
        self.tags = attributes["tags"]
        self.doc = attributes["doc"]
        self.longname = attributes["longname"]
        self.robot_id = attributes["id"]
        self.status = None
        self.message = None
        if "status" in attributes.keys():
            self.status = attributes["status"]
        if "message" in attributes.keys():
            self.message = attributes["message"]


class Keyword(object):
    def __init__(self, name=None, parent_type="SUITE", attributes=None):
        super(Keyword, self).__init__()
        self.name = name
        self.libname = attributes["libname"]
        self.keyword_name = attributes["kwname"]
        self.doc = attributes["doc"]
        self.tags = attributes["tags"]
        self.args = attributes["args"]
        self.assign = attributes["assign"]
        self.keyword_type = attributes["type"]
        self.parent_type = parent_type
        if "status" in attributes.keys():
            self.status = attributes["status"]

    def get_name(self):
        assign = ", ".join(self.assign).encode("utf8")
        assignment = "{0} = ".format(assign) if self.assign else ""
        arguments = ", ".join(self.args)
<<<<<<< HEAD
        full_name = "{0}{1} ({2})".format(
            assignment,
            self.name.encode("utf8"),
            arguments.encode("utf8")
        )
        return full_name
=======
        full_name = "{0}{1} ({2})".format(assignment, self.name, arguments)
        return full_name[:256]
>>>>>>> 32ea6c07

    def get_type(self):
        if self.keyword_type == "Setup":
            return "BEFORE_{0}".format(self.parent_type)
        elif self.keyword_type == "Teardown":
            return "AFTER_{0}".format(self.parent_type)
        else:
            return "STEP"


class LogMessage(unicode):
    def __init__(self, *args, **kwargs):
        super(LogMessage, self).__init__(*args, **kwargs)
        self.message = self
        self.level = "INFO"
        self.attachment = None<|MERGE_RESOLUTION|>--- conflicted
+++ resolved
@@ -57,17 +57,12 @@
         assign = ", ".join(self.assign).encode("utf8")
         assignment = "{0} = ".format(assign) if self.assign else ""
         arguments = ", ".join(self.args)
-<<<<<<< HEAD
         full_name = "{0}{1} ({2})".format(
             assignment,
             self.name.encode("utf8"),
             arguments.encode("utf8")
         )
-        return full_name
-=======
-        full_name = "{0}{1} ({2})".format(assignment, self.name, arguments)
         return full_name[:256]
->>>>>>> 32ea6c07
 
     def get_type(self):
         if self.keyword_type == "Setup":
