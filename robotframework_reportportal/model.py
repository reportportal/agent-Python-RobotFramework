--- conflicted
+++ resolved
@@ -71,20 +71,16 @@
 class Test(object):
     """Class represents Robot Framework test case."""
 
-    def __init__(self, name, attributes):
+    def __init__(self, name=None, attributes=None):
         """Initialize required attributes.
 
         :param name:       Name of the test
         :param attributes: Test attributes passed through the listener
         """
-<<<<<<< HEAD
+        self.attributes = attributes
         # for backward compatibility with Robot < 4.0 mark every test case
         # as critical if not set
         self.critical = attributes.get('critical', 'yes') == 'yes'
-=======
-        self.attributes = attributes
-        self.critical = attributes.get('critical', '')
->>>>>>> b7e37952
         self.doc = attributes['doc']
         self.end_time = attributes.get('endtime', '')
         self.longname = attributes['longname']
