"""This module includes Robot Framework listener interfaces..

Copyright (c) 2021 http://reportportal.io .
Licensed under the Apache License, Version 2.0 (the "License");
you may not use this file except in compliance with the License.
You may obtain a copy of the License at
http://www.apache.org/licenses/LICENSE-2.0
Unless required by applicable law or agreed to in writing, software
distributed under the License is distributed on an "AS IS" BASIS,
WITHOUT WARRANTIES OR CONDITIONS OF ANY KIND, either express or implied.
See the License for the specific language governing permissions and
limitations under the License.
"""
import logging
import os
from mimetypes import guess_type

from reportportal_client.helpers import gen_attributes

from .exception import RobotServiceException
from .model import Keyword, Launch, Test, LogMessage, Suite
from .service import RobotService
from .static import MAIN_SUITE_ID, PABOT_WIHOUT_LAUNCH_ID_MSG
from .variables import Variables

logger = logging.getLogger(__name__)
current = None


class listener(object):
    """Robot Framework listener interface for reporting to Report Portal."""

    ROBOT_LISTENER_API_VERSION = 2

    def __init__(self):
        """Initialize listener attributes."""
        global current
        self._items = []
        self._service = None
        self._variables = None
        current = self

    def _build_msg_struct(self, message):
        """Check if the given message comes from our custom logger or not.

        :param message: Message passed by the Robot Framework
        """
        if isinstance(message['message'], LogMessage):
            msg = message['message']
        else:
            msg = LogMessage(message['message'])
            msg.level = message['level']
        msg.item_id = getattr(self.current_item, 'rp_item_id', None)
        return msg

    def _finish_current_item(self):
        """Remove the last item from the self._items list."""
        return self._items.pop()

    @property
    def current_item(self):
        """Get the last item from the self._items list."""
        if self._items:
            return self._items[-1]

    def log_message(self, message):
        """Send log message to the Report Portal.

        :param message: Message passed by the Robot Framework
        """
        msg = self._build_msg_struct(message)
        logger.debug('ReportPortal - Log Message: {0}'.format(message))
        self.service.log(message=msg)

    def log_message_with_image(self, msg, image):
        """Send log message to the Report Portal.

        :param msg:   Message passed by the Robot Framework
        :param image: Path to image
        """
        mes = self._build_msg_struct(msg)
        with open(image, 'rb') as fh:
            mes.attachment = {
                'name': os.path.basename(image),
                'data': fh.read(),
                'mime': guess_type(image)[0] or 'application/octet-stream'
            }
        logger.debug('ReportPortal - Log Message with Image: {0} {1}'
                     .format(mes, image))
        self.service.log(message=mes)

    @property
    def parent_id(self):
        """Get rp_item_id attribute of the current item."""
        return getattr(self.current_item, 'rp_item_id', None)

    @property
    def service(self):
        """Initialize instance of the RobotService."""
        if self._service is None:
            self._service = RobotService()
            self._service.init_service(
                endpoint=self.variables.endpoint,
                project=self.variables.project,
                uuid=self.variables.uuid,
                log_batch_size=self.variables.log_batch_size,
                pool_size=self.variables.pool_size,
                skipped_issue=self.variables.skipped_issue
            )
        return self._service

    @property
    def variables(self):
        """Get instance of the variables.Variables class."""
        if not self._variables:
            self._variables = Variables()
        return self._variables

    def start_launch(self, attributes, ts=None):
        """Start a new launch at the Report Portal.

        :param attributes: Dictionary passed by the Robot Framework
        :param ts:         Timestamp(used by the ResultVisitor)
        """
        launch = Launch(self.variables.launch_name, attributes)
        launch.attributes = gen_attributes(self.variables.launch_attributes)
        launch.doc = self.variables.launch_doc or launch.doc
        if not self.variables.launch_id:
            if self.variables.pabot_used:
                raise RobotServiceException(PABOT_WIHOUT_LAUNCH_ID_MSG)
            logger.debug('ReportPortal - Start Launch: {0}'.format(
                launch.attributes))
            self.service.start_launch(
                launch=launch,
                mode=self.variables.mode,
                ts=ts,
                skip_analytics=self.variables.skip_analytics)
        else:
            self.service.rp.launch_id = self.variables.launch_id

    def start_suite(self, name, attributes, ts=None):
        """Start a new test suite at the Report Portal.

        :param name:       Test suite name
        :param attributes: Dictionary passed by the Robot Framework
        :param ts:         Timestamp(used by the ResultVisitor)
        """
        if attributes['id'] == MAIN_SUITE_ID:
            self.start_launch(attributes, ts)
            if self.variables.pabot_used:
                name += '.{0}'.format(self.variables.pabot_pool_id)
            logger.debug(
                'ReportPortal - Create global Suite: {0}'
                .format(attributes))
            suite = Suite(name, attributes)
            suite.rp_item_id = self.service.start_suite(suite=suite, ts=ts)
            self._items.append(suite)
        else:
            logger.debug('ReportPortal - Start Suite: {0}'.format(attributes))
            suite = Suite(name, attributes)
            suite.rp_parent_item_id = self.parent_id
            suite.rp_item_id = self.service.start_suite(suite=suite, ts=ts)
            self._items.append(suite)

    def end_suite(self, _, attributes, ts=None):
        """Finish started test suite at the Report Portal.

        :param attributes: Dictionary passed by the Robot Framework
        :param ts:         Timestamp(used by the ResultVisitor)
        """
        if attributes['id'] == MAIN_SUITE_ID:
            suite = self._finish_current_item().update(attributes)
            logger.debug('ReportPortal - End Suite: {0}'
                         .format(suite.attributes))
            self.service.finish_suite(suite=suite, ts=ts)
            launch = Launch(self.variables.launch_name, attributes)
            logger.debug(
                msg='ReportPortal - End Launch: {0}'.format(attributes))
            self.service.finish_launch(launch=launch, ts=ts)
        else:
            suite = self._finish_current_item().update(attributes)
            logger.debug(
                'ReportPortal - End Suite: {0}'.format(suite.attributes))
            self.service.finish_suite(suite=suite, ts=ts)

    def start_test(self, name, attributes, ts=None):
        """Start a new test case at the Report Portal.

        :param name:       Test case name
        :param attributes: Dictionary passed by the Robot Framework
        :param ts:         Timestamp(used by the ResultVisitor)
        """
        if 'source' not in attributes:
            # no 'source' parameter at this level for Robot versions < 4
            attributes = attributes.copy()
<<<<<<< HEAD
            attributes['source'] = self.current_item.source
=======
            attributes['source'] = getattr(self.current_item, 'source', None)
>>>>>>> 575cb171
        test = Test(name=name, attributes=attributes)
        logger.debug('ReportPortal - Start Test: {0}'.format(attributes))
        test.attributes = gen_attributes(
            self.variables.test_attributes + test.tags)
        test.rp_parent_item_id = self.parent_id
        test.rp_item_id = self.service.start_test(test=test, ts=ts)
        self._items.append(test)

    def end_test(self, _, attributes, ts=None):
        """Finish started test case at the Report Portal.

        :param attributes: Dictionary passed by the Robot Framework
        :param ts:         Timestamp(used by the ResultVisitor)
        """
        test = self._finish_current_item().update(attributes)
        test.attributes = gen_attributes(
            self.variables.test_attributes + test.tags)
        if not test.critical and test.status == 'FAIL':
            test.status = 'SKIP'
        logger.debug('ReportPortal - End Test: {0}'.format(test.attributes))
        self.service.finish_test(test=test, ts=ts)

    def start_keyword(self, name, attributes, ts=None):
        """Start a new keyword(test step) at the Report Portal.

        :param name:       Keyword name
        :param attributes: Dictionary passed by the Robot Framework
        :param ts:         Timestamp(used by the ResultVisitor)
        """
        kwd = Keyword(name=name, parent_type=self.current_item.type,
                      attributes=attributes)
        kwd.rp_parent_item_id = self.parent_id
        logger.debug('ReportPortal - Start Keyword: {0}'.format(attributes))
        kwd.rp_item_id = self.service.start_keyword(keyword=kwd, ts=ts)
        self._items.append(kwd)

    def end_keyword(self, _, attributes, ts=None):
        """Finish started keyword at the Report Portal.

        :param attributes: Dictionary passed by the Robot Framework
        :param ts:         Timestamp(used by the ResultVisitor)
        """
        kwd = self._finish_current_item().update(attributes)
        logger.debug('ReportPortal - End Keyword: {0}'.format(kwd.attributes))
        self.service.finish_keyword(keyword=kwd, ts=ts)

    def report_file(self, report_path):
        """Attach HTML report created by Robot Framework to RP launch.

        :param report_path: Path to the report file
        """
        if self.variables.attach_report:
            message = {'message': 'Execution report', 'level': 'INFO'}
            self.log_message_with_image(message, report_path)

    def close(self):
        """Call service terminate when the whole test execution is done."""
        self.service.terminate_service()<|MERGE_RESOLUTION|>--- conflicted
+++ resolved
@@ -193,11 +193,7 @@
         if 'source' not in attributes:
             # no 'source' parameter at this level for Robot versions < 4
             attributes = attributes.copy()
-<<<<<<< HEAD
-            attributes['source'] = self.current_item.source
-=======
             attributes['source'] = getattr(self.current_item, 'source', None)
->>>>>>> 575cb171
         test = Test(name=name, attributes=attributes)
         logger.debug('ReportPortal - Start Test: {0}'.format(attributes))
         test.attributes = gen_attributes(
