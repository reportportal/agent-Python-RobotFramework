--- conflicted
+++ resolved
@@ -23,193 +23,6 @@
 from .static import MAIN_SUITE_ID, PABOT_WIHOUT_LAUNCH_ID_MSG
 from .variables import Variables
 
-<<<<<<< HEAD
-items = []
-ROBOT_LISTENER_API_VERSION = 2
-VARIABLES = Variables()
-
-
-def start_launch(launch, ts=None):
-    """Start a new launch at the Report Portal.
-
-    :param launch: Suite object of the high-level Robot suite.
-    :param ts:     Timestamp(used by the ResultVisitor)
-    """
-    if not VARIABLES.launch_id:
-        launch.doc = VARIABLES.launch_doc
-        logging.debug("ReportPortal - Start Launch: {0}".format(
-            launch.attributes))
-        RobotService.start_launch(
-            launch_name=VARIABLES.launch_name,
-            attributes=gen_attributes(VARIABLES.launch_attributes),
-            description=launch.doc,
-            mode=VARIABLES.mode,
-            ts=ts,
-            skip_analytics=VARIABLES.skip_analytics
-        )
-    else:
-        RobotService.rp.launch_id = VARIABLES.launch_id
-
-
-def start_suite(name, attributes, ts=None):
-    """Start a new test suite at the Report Portal.
-
-    :param name:   Test suite name
-    :param launch: Dictionary passed by the Robot Framework
-    :param ts:     Timestamp(used by the ResultVisitor)
-    """
-    suite = Suite(attributes=attributes)
-    if suite.robot_id == "s1":
-        RobotService.init_service(
-            VARIABLES.endpoint, VARIABLES.project, VARIABLES.uuid,
-            VARIABLES.log_batch_size, VARIABLES.pool_size)
-        start_launch(suite, ts)
-        if not suite.suites:
-            attributes['id'] = "s1-s1"
-            start_suite(name, attributes, ts)
-
-    else:
-        logging.debug("ReportPortal - Start Suite: {0}".format(attributes))
-        parent_id = items[-1][0] if items else None
-        item_id = RobotService.start_suite(
-            name=name,
-            suite=suite,
-            parent_item_id=parent_id,
-            ts=ts)
-        items.append((item_id, parent_id))
-
-
-def end_suite(_, attributes, ts=None):
-    """Finish started test suite at the Report Portal.
-
-    :param attributes: Dictionary passed by the Robot Framework
-    :param ts:         Timestamp(used by the ResultVisitor)
-    """
-    suite = Suite(attributes=attributes)
-    if suite.robot_id == "s1":
-        logging.debug(msg="ReportPortal - End Launch: {0}".format(attributes))
-        RobotService.finish_launch(launch=suite, ts=ts)
-        RobotService.terminate_service()
-    else:
-        logging.debug("ReportPortal - End Suite: {0}".format(attributes))
-        item_id = items.pop()[0]
-        RobotService.finish_suite(
-            item_id=item_id,
-            suite=suite,
-            ts=ts)
-
-
-def start_test(name, attributes, ts=None):
-    """Start a new test case at the Report Portal.
-
-    :param name:       Test case name
-    :param attributes: Dictionary passed by the Robot Framework
-    :param ts:         Timestamp(used by the ResultVisitor)
-    """
-    test = Test(name=name, attributes=attributes)
-    logging.debug("ReportPortal - Start Test: {0}".format(attributes))
-    parent_item_id = items[-1][0]
-    item_id = RobotService.start_test(
-        test=test,
-        parent_item_id=parent_item_id,
-        attributes=gen_attributes(VARIABLES.test_attributes + test.tags),
-        ts=ts
-    )
-    items.append((item_id, parent_item_id))
-
-
-def end_test(name, attributes, ts=None):
-    """Finish started test case at the Report Portal.
-
-    :param attributes: Dictionary passed by the Robot Framework
-    :param ts:         Timestamp(used by the ResultVisitor)
-    """
-    test = Test(name=name, attributes=attributes)
-    if not test.critical and test.status == 'FAIL':
-        test.status = 'SKIP'
-    item_id = items.pop()[0]
-    logging.debug('ReportPortal - End Test: {0}'.format(attributes))
-    RobotService.finish_test(
-        item_id=item_id,
-        test=test,
-        ts=ts)
-
-
-def start_keyword(name, attributes, ts=None):
-    """Start a new keyword(test step) at the Report Portal.
-
-    :param name:       Keyword name
-    :param attributes: Dictionary passed by the Robot Framework
-    :param ts:         Timestamp(used by the ResultVisitor)
-    """
-    parent_type = 'SUITE' if not items else 'TEST'
-    parent_item_id = items[-1][0] if items else None
-    kwd = Keyword(name=name, parent_type=parent_type, attributes=attributes)
-    logging.debug("ReportPortal - Start Keyword: {0}".format(attributes))
-    item_id = RobotService.start_keyword(
-        keyword=kwd,
-        parent_item_id=parent_item_id,
-        has_stats=False,
-        ts=ts)
-    items.append((item_id, parent_item_id))
-
-
-def end_keyword(name, attributes, ts=None):
-    """Finish started keyword at the Report Portal.
-
-    :param attributes: Dictionary passed by the Robot Framework
-    :param ts:         Timestamp(used by the ResultVisitor)
-    """
-    kwd = Keyword(name=name, attributes=attributes)
-    item_id, _ = items.pop()
-    logging.debug("ReportPortal - End Keyword: {0}".format(attributes))
-    RobotService.finish_keyword(
-        item_id=item_id,
-        keyword=kwd,
-        ts=ts)
-
-
-def _build_msg_struct(message):
-    """Check if the given message comes from our custom logger or not.
-
-    :param message: Message passed by the Robot Framework
-    """
-    if isinstance(message["message"], LogMessage):
-        msg = message["message"]
-    else:
-        msg = LogMessage(message["message"])
-        msg.level = message["level"]
-    msg.item_id = items[-1][0]
-    return msg
-
-
-def log_message(message):
-    """Send log message to the Report Portal.
-
-    :param message: Message passed by the Robot Framework
-    """
-    msg = _build_msg_struct(message)
-    logging.debug("ReportPortal - Log Message: {0}".format(message))
-    RobotService.log(message=msg)
-
-
-def log_message_with_image(msg, image):
-    """Send log message to the Report Portal.
-
-    :param msg:   Message passed by the Robot Framework
-    :param image: Path to image
-    """
-    m = _build_msg_struct(msg)
-    with open(image, "rb") as fh:
-        m.attachment = {
-            'name': os.path.basename(image),
-            'data': fh.read(),
-            'mime': guess_type(image)[0] or "application/octet-stream"
-        }
-    logging.debug("ReportPortal - Log Message with Image: {0} {1}"
-                  .format(m, image))
-    RobotService.log(message=m)
-=======
 
 logger = logging.getLogger(__name__)
 
@@ -390,6 +203,8 @@
         :param ts:         Timestamp(used by the ResultVisitor)
         """
         test = self._finish_current_item().update(attributes)
+        if not test.critical and test.status == 'FAIL':
+            test.status = 'SKIP'
         logger.debug('ReportPortal - End Test: {0}'.format(test.attributes))
         self.service.finish_test(test=test, ts=ts)
 
@@ -415,5 +230,4 @@
         """
         kwd = self._finish_current_item().update(attributes)
         logger.debug('ReportPortal - End Keyword: {0}'.format(kwd.attributes))
-        self.service.finish_keyword(keyword=kwd, ts=ts)
->>>>>>> b7e37952
+        self.service.finish_keyword(keyword=kwd, ts=ts)